import os
import json
import requests
from threading import Thread
import time


class CanvasSyncer:
    def __init__(self, settings_path="./settings.json"):
        self.sess = requests.Session()
        self.downloaded_cnt = 0
        self.total_cnt = 0
        self.download_size = 0
        self.courseCode = {}
        print(f"Reading settings from {settings_path} ...")
        self.settings = self.load_settings(settings_path)
        self.baseurl = self.settings['canvasURL'] + '/api/v1'
        self.download_dir = self.settings['downloadDir']

        if not os.path.exists(self.download_dir):
            os.mkdir(self.download_dir)

    def load_settings(self, file_name):
        file_path = os.path.join(
            os.path.split(os.path.realpath(__file__))[0], file_name)
        try:
            return json.load(open(file_path, 'r', encoding='UTF-8'))
        except:
            print(f"load {file_name} failed")
            return None

    def createFolders(self, courseID, folders):
        for folder in folders.values():
            path = os.path.join(self.download_dir,
                                f"{self.courseCode[courseID]}{folder}")
            if not os.path.exists(path):
                os.makedirs(path)

    def getCourseFolders(self, courseID):
        return [
            folder
            for folder in self.getCourseFoldersWithID(courseID).values()
        ]

    def getCourseFoldersWithID(self, courseID):
        res = {}
        page = 1
        while True:
            url = f"{self.baseurl}/courses/{courseID}/folders?" + \
                f"access_token={self.settings['token']}&" + \
                f"page={page}"
            folders = self.sess.get(url).json()
            if not folders:
                break
            for folder in folders:
                res[folder['id']] = folder['full_name'].replace(
                    "course files", "")
                if not res[folder['id']]:
                    res[folder['id']] = '/'
            page += 1
        return res

    def getCourseFiles(self, courseID):
        folders, res = self.getCourseFoldersWithID(courseID), {}
        page = 1
        while True:
            url = f"{self.baseurl}/courses/{courseID}/files?" + \
                f"access_token={self.settings['token']}&" + \
                f"page={page}"
            files = self.sess.get(url).json()
            if not files:
                break
            for f in files:
                path = f"{folders[f['folder_id']]}/{f['display_name']}"
                res[path] = f["url"]
            page += 1
        return folders, res

    def downloadFile(self, src, dst):
        r = self.sess.get(src, stream=True)
        with open(dst, 'wb') as fd:
            for chunk in r.iter_content(512):
                fd.write(chunk)
        self.downloaded_cnt += 1

    def getCourseCode(self, courseID):
        url = f"{self.baseurl}/courses/{courseID}?" + \
                f"access_token={self.settings['token']}"
        return self.sess.get(url).json()['course_code']

    def getCourseID(self):
        res = {}
        page = 1
        while True:
            url = f"{self.baseurl}/courses?" + \
                    f"access_token={self.settings['token']}&" + \
                    f"page={page}"
            courses = self.sess.get(url).json()
            if not courses:
                break
            for course in courses:
                if course.get('course_code') in self.settings['courseCodes']:
                    res[course['id']] = course['course_code']
            page += 1
        return res

    def syncFiles(self, courseID):
        folders, files = self.getCourseFiles(courseID)
        self.createFolders(courseID, folders)
        for fileName, fileUrl in files.items():
            path = os.path.join(self.download_dir,
                                f"{self.courseCode[courseID]}{fileName}")
            if os.path.exists(path):
                continue
<<<<<<< HEAD
            print(f"{self.courseCode[courseID]}{fileName}")
=======
            response = requests.head(fileUrl)
            fileSize = int(response.headers['content-length']) >> 20
            if fileSize > 150:
                isDownload = input('Target file: %s is too big (%.1fMB), are you sure to download it?(Y/N) ' % (fileName, round(fileSize, 1)))
                if isDownload != 'y' or isDownload != 'Y':
                    print('Creating empty file as scapegoat')
                    open(path, 'w')
                    continue
            self.download_size += fileSize
>>>>>>> 3246f4a2
            Thread(target=self.downloadFile, args=(fileUrl, path),
                   daemon=True).start()
            self.total_cnt += 1

    def sync(self):
        print("Getting course IDs...")
        self.courseCode = self.getCourseID()
        print(f"Get {len(self.courseCode)} available courses!")
        print("Finding files on canvas...")
        for course_id in self.courseCode.keys():
            self.syncFiles(course_id)
        print(f"Find {self.total_cnt} new files!")
        if not self.total_cnt:
            print("Your local files are already up to date!")
            return
        print("Start to download! \nDownload Size: %.1fMB" %(round(self.download_size, 1)))
        while self.downloaded_cnt < self.total_cnt:
            print("\r{:5d}/{:5d}  Downloading...".format(
                self.downloaded_cnt, self.total_cnt),
                  end='')
            time.sleep(0.1)
        print("\r{:5d}/{:5d} Finish!        ".format(self.downloaded_cnt,
                                                     self.total_cnt))


if __name__ == "__main__":
    Syncer = CanvasSyncer()
    Syncer.sync()<|MERGE_RESOLUTION|>--- conflicted
+++ resolved
@@ -112,9 +112,7 @@
                                 f"{self.courseCode[courseID]}{fileName}")
             if os.path.exists(path):
                 continue
-<<<<<<< HEAD
             print(f"{self.courseCode[courseID]}{fileName}")
-=======
             response = requests.head(fileUrl)
             fileSize = int(response.headers['content-length']) >> 20
             if fileSize > 150:
@@ -124,7 +122,6 @@
                     open(path, 'w')
                     continue
             self.download_size += fileSize
->>>>>>> 3246f4a2
             Thread(target=self.downloadFile, args=(fileUrl, path),
                    daemon=True).start()
             self.total_cnt += 1
